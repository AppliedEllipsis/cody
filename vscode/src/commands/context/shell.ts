import { type ChildProcess, spawn } from 'node:child_process'
import {
    type ContextItem,
    ContextItemSource,
    TokenCounterUtils,
    wrapInActiveSpan,
} from '@sourcegraph/cody-shared'
import * as vscode from 'vscode'
import { getConfiguration } from '../../configuration'
import { logError } from '../../output-channel-logger'

<<<<<<< HEAD
// const execAsync = promisify(exec)
const config = vscode.workspace.getConfiguration('cody')
const isDisabled = Boolean(config.get('context.shell.disabled'))
=======
const execAsync = promisify(exec)

// Pre-compute home directory path
const HOME_DIR = os.homedir() || process.env.HOME || process.env.USERPROFILE || ''
>>>>>>> 2747e455

const OUTPUT_WRAPPER = `
Terminal output from the \`{command}\` command enclosed between <OUTPUT0412> tags:
<OUTPUT0412>
{output}
</OUTPUT0412>`

// A persistent shell session that maintains state between commands
export class PersistentShell {
    private shell: ChildProcess | null = null
    private stdoutBuffer = ''
    private stderrBuffer = ''

    constructor() {
        this.init()
    }

    private init() {
        const shell = process.platform === 'win32' ? 'powershell.exe' : 'bash'
        const cwd = vscode.workspace.workspaceFolders?.[0]?.uri?.path
        const shellArgs = process.platform === 'win32' ? [] : ['-l']
        this.shell = spawn(shell, shellArgs, {
            cwd,
            stdio: ['pipe', 'pipe', 'pipe'],
            env: { ...process.env, LANG: 'en_US.UTF-8' },
        })

        this.shell.stdout?.on('data', data => {
            this.stdoutBuffer += data.toString()
        })

        this.shell.stderr?.on('data', data => {
            this.stderrBuffer += data.toString()
        })
    }

    async execute(cmd: string, abortSignal?: AbortSignal): Promise<string> {
        return new Promise((resolve, reject) => {
            // Remove the sanitization that replaces newlines
            // const sanitizedInput = cmd.replace(/\n/g, '\\n')
            const quotesFixed = this.convertQuotes(cmd)
            const command = sanitizeCommand(quotesFixed)

            if (!this.shell) {
                const error = new Error('Shell not initialized')
                void vscode.window.showErrorMessage(error.message)
                reject(error)
                return
            }
            this.stdoutBuffer = ''
            this.stderrBuffer = ''

            const checkInterval: NodeJS.Timeout = setInterval(() => {
                const combinedOutput = this.stdoutBuffer + this.stderrBuffer

                for (const [errorType, patterns] of Object.entries(SHELL_ERROR_PATTERNS)) {
                    if (Array.isArray(patterns)) {
                        for (const pattern of patterns) {
                            if (combinedOutput.toLowerCase().includes(pattern.toLowerCase())) {
                                clearTimeout(timeoutId)
                                clearInterval(checkInterval)
                                const error = new Error(`${errorType}: ${command}`)
                                reject(error)
                                return
                            }
                        }
                    }
                }

                if (this.stdoutBuffer.includes('__END_OF_COMMAND_')) {
                    clearTimeout(timeoutId)
                    clearInterval(checkInterval)

                    // Only reject if we got an actual error exit code
                    if (combinedOutput.includes('Command failed with exit code')) {
                        reject(new Error(this.stderrBuffer.trim()))
                    } else {
                        resolve(this.stdoutBuffer.split('__END_OF_COMMAND_')[0].trim())
                    }
                }

                if (abortSignal?.aborted) {
                    clearInterval(checkInterval)
                    clearTimeout(timeoutId)
                    this.kill() // Forcefully kill the process
                    reject(new Error('Command execution aborted'))
                    return
                }
            }, 100)

            const timeoutId = setTimeout(() => {
                clearInterval(checkInterval)
                const error = new Error('Command execution timed out')
                reject(error)
                this.dispose()
                this.init()
            }, 30000)

            // Key fix: Use set -o pipefail to catch pipeline failures
            this.shell.stdin?.write(`
                ${command}
                CMD_EXIT=$?
                if [ $CMD_EXIT -ne 0 ]; then
                    echo "Command failed with exit code $CMD_EXIT" >&2
                fi
                echo "__END_OF_COMMAND_${Date.now()}__"
            \n`)
        })
    }

    public kill(): void {
        if (this.shell) {
            this.shell.kill()
            this.shell = null
        }
    }

    public dispose(): void {
        if (this.shell) {
            this.shell.stdin?.end()
            this.shell.stdout?.removeAllListeners()
            this.shell.stderr?.removeAllListeners()
            this.shell.kill()
            this.shell = null
        }
        this.stdoutBuffer = ''
        this.stderrBuffer = ''
    }

    private convertQuotes(cmd: string): string {
        // Replace double quotes with single quotes, preserving any existing escaped quotes
        return cmd.replace(/(?<!\\)"/g, "'")
    }
}

export const shell: PersistentShell = new PersistentShell()

export async function getContextFileFromShell(command: string): Promise<ContextItem[]> {
    return wrapInActiveSpan('commands.context.command', async () => {
        const userShellConfig = getConfiguration()?.agenticContext?.shell
        const isDisabled = !userShellConfig?.allow?.length
        if (!vscode.env.shell || isDisabled) {
            void vscode.window.showErrorMessage(
                'Shell command is not supported in your current workspace.'
            )
            return []
        }

<<<<<<< HEAD
        try {
            if (commandsNotAllowed.some(cmd => command.startsWith(cmd))) {
=======
        // Process command and workspace
        const cwd = vscode.workspace.workspaceFolders?.[0]?.uri?.fsPath
        const filteredCommand = command.replaceAll(/(\s~\/)/g, ` ${HOME_DIR}${path.sep}`)

        // Process user config list
        const allowList = new Set(userShellConfig?.allow?.filter(cmd => cmd !== '*') ?? [])
        const blockList = new Set([...BASE_DISALLOWED_COMMANDS, ...(userShellConfig?.block ?? [])])

        try {
            // Command validation
            const commandStart = filteredCommand.split(' ')[0]
            if (
                (allowList?.size &&
                    !Array.from(allowList).some(cmd => filteredCommand.startsWith(cmd))) ||
                blockList.has(commandStart)
            ) {
>>>>>>> 2747e455
                void vscode.window.showErrorMessage('Cody cannot execute this command')
                throw new Error('Cody cannot execute this command')
            }

<<<<<<< HEAD
            const output = await shell.execute(command)
            if (!output || output === '') {
=======
            // Execute command
            const { stdout, stderr } = await execAsync(filteredCommand, { cwd, encoding: 'utf8' })
            const output = JSON.stringify(stdout || stderr).trim()

            if (!output || output === '""') {
>>>>>>> 2747e455
                throw new Error('Empty output')
            }

            // Create context item
            const content = OUTPUT_WRAPPER.replace('{command}', command).replace('{output}', output)
            const size = await TokenCounterUtils.countTokens(content)

            return [
                {
                    type: 'file',
                    content,
                    title: 'Terminal Output',
                    uri: vscode.Uri.file(command),
                    source: ContextItemSource.Terminal,
                    size,
                },
            ]
        } catch (error) {
            logError('getContextFileFromShell', 'failed', { verbose: error })
            const errorContent = `Failed to run ${command} in terminal:\n${error}`
            const size = await TokenCounterUtils.countTokens(errorContent)

            return [
                {
                    type: 'file',
                    content: errorContent,
                    title: 'Terminal Output Error',
                    uri: vscode.Uri.file(command),
                    source: ContextItemSource.Terminal,
                    size,
                },
            ]
        }
    })
}

// Pre-defined base disallowed commands
const BASE_DISALLOWED_COMMANDS = [
    'rm',
    'chmod',
    'shutdown',
    'history',
    'user',
    'sudo',
    'su',
    'passwd',
    'chown',
    'chgrp',
    'kill',
    'reboot',
    'poweroff',
    'init',
    'systemctl',
    'journalctl',
    'dmesg',
    'lsblk',
    'lsmod',
    'modprobe',
    'insmod',
    'rmmod',
    'lsusb',
    'lspci',
]

// Create an enum or const object for shell types
const SHELL_ERROR_PATTERNS = {
    COMMAND_NOT_FOUND: [
        'command not found', // bash, zsh
        'is not recognized', // cmd.exe
        ': No such file or directory', // common unix
        'CommandNotFoundException', // powershell
        'Unknown command', // fish
        'not found in PATH', // some shells
        'not an executable', // some shells
        'cannot find the path', // windows variants
    ],
    PERMISSION_DENIED: ['Permission denied', 'Access is denied'],
    // Add more categories as needed
} as const

function sanitizeCommand(command: string): string {
    // Basic sanitization, should be more comprehensive in production
    return command.trim().replace(/(&(?!&)|[;`])(?![^"]*"(?:[^"]*"[^"]*")*[^"]*$)/g, '')
}<|MERGE_RESOLUTION|>--- conflicted
+++ resolved
@@ -9,16 +9,10 @@
 import { getConfiguration } from '../../configuration'
 import { logError } from '../../output-channel-logger'
 
-<<<<<<< HEAD
-// const execAsync = promisify(exec)
-const config = vscode.workspace.getConfiguration('cody')
-const isDisabled = Boolean(config.get('context.shell.disabled'))
-=======
 const execAsync = promisify(exec)
 
 // Pre-compute home directory path
 const HOME_DIR = os.homedir() || process.env.HOME || process.env.USERPROFILE || ''
->>>>>>> 2747e455
 
 const OUTPUT_WRAPPER = `
 Terminal output from the \`{command}\` command enclosed between <OUTPUT0412> tags:
@@ -167,10 +161,6 @@
             return []
         }
 
-<<<<<<< HEAD
-        try {
-            if (commandsNotAllowed.some(cmd => command.startsWith(cmd))) {
-=======
         // Process command and workspace
         const cwd = vscode.workspace.workspaceFolders?.[0]?.uri?.fsPath
         const filteredCommand = command.replaceAll(/(\s~\/)/g, ` ${HOME_DIR}${path.sep}`)
@@ -187,21 +177,15 @@
                     !Array.from(allowList).some(cmd => filteredCommand.startsWith(cmd))) ||
                 blockList.has(commandStart)
             ) {
->>>>>>> 2747e455
                 void vscode.window.showErrorMessage('Cody cannot execute this command')
                 throw new Error('Cody cannot execute this command')
             }
 
-<<<<<<< HEAD
-            const output = await shell.execute(command)
-            if (!output || output === '') {
-=======
             // Execute command
             const { stdout, stderr } = await execAsync(filteredCommand, { cwd, encoding: 'utf8' })
             const output = JSON.stringify(stdout || stderr).trim()
 
             if (!output || output === '""') {
->>>>>>> 2747e455
                 throw new Error('Empty output')
             }
 
