--- conflicted
+++ resolved
@@ -148,11 +148,7 @@
             : []),
         '--no-dependencies',
         '--out',
-<<<<<<< HEAD
-        'dist/cody-community.vsix',
-=======
         'dist/cody-custom.vsix',
->>>>>>> 29ec5405
     ],
     {
         stdio: 'inherit',
@@ -171,11 +167,7 @@
             'publish',
             ...(releaseType === ReleaseType.Insiders ? ['--pre-release', '--no-git-tag-version'] : []),
             '--packagePath',
-<<<<<<< HEAD
-            'dist/cody-community.vsix',
-=======
             'dist/cody-custom.vsix',
->>>>>>> 29ec5405
         ],
         {
             env: { ...process.env, VSCE_PAT: tokens.vscode },
@@ -190,11 +182,7 @@
             'publish',
             ...(releaseType === ReleaseType.Insiders ? ['--pre-release'] : []),
             '--packagePath',
-<<<<<<< HEAD
-            'dist/cody-community.vsix',
-=======
             'dist/cody-custom.vsix',
->>>>>>> 29ec5405
             '--pat',
             tokens.openvsx,
         ],
